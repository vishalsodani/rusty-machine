--- conflicted
+++ resolved
@@ -18,12 +18,8 @@
 }
 
 #[bench]
-<<<<<<< HEAD
-fn mat_mul_10(b: &mut Bencher) {
-=======
 fn mat_create_add_100_100(b: &mut Bencher) {
     let c = Matrix::new(100, 100, vec![3.0;10000]);
->>>>>>> 87f24fac
 
     b.iter(|| {
     	let a = Matrix::new(100, 100, vec![2.0;10000]);
@@ -40,8 +36,16 @@
 }
 
 #[bench]
-<<<<<<< HEAD
-fn mat_paramul_10(b: &mut Bencher) {
+fn mat_mul_10_10(b: &mut Bencher) {
+
+    let a = Matrix::new(10, 10, vec![2.0;100]);
+    let c = Matrix::new(10, 10, vec![3.0;100]);
+
+    b.iter(|| &a * &c)
+}
+
+#[bench]
+fn mat_paramul_10_10(b: &mut Bencher) {
 
     let a = Matrix::new(10, 10, vec![2.0;100]);
     let c = Matrix::new(10, 10, vec![3.0;100]);
@@ -50,7 +54,7 @@
 }
 
 #[bench]
-fn mat_mul_100(b: &mut Bencher) {
+fn mat_mul_100_100(b: &mut Bencher) {
 
     let a = Matrix::new(100, 100, vec![2.0;10000]);
     let c = Matrix::new(100, 100, vec![3.0;10000]);
@@ -59,7 +63,7 @@
 }
 
 #[bench]
-fn mat_paramul_100(b: &mut Bencher) {
+fn mat_paramul_100_100(b: &mut Bencher) {
 
     let a = Matrix::new(100, 100, vec![2.0;10000]);
     let c = Matrix::new(100, 100, vec![3.0;10000]);
@@ -68,27 +72,19 @@
 }
 
 #[bench]
-fn mat_mul_1000(b: &mut Bencher) {
+fn mat_mul_128_128(b: &mut Bencher) {
 
-    let a = Matrix::new(1000, 1000, vec![2.0;1000000]);
-    let c = Matrix::new(1000, 1000, vec![3.0;1000000]);
+    let a = Matrix::new(128, 128, vec![2.0;16384]);
+    let c = Matrix::new(128, 128, vec![3.0;16384]);
 
     b.iter(|| &a * &c)
 }
 
 #[bench]
-fn mat_paramul_1000(b: &mut Bencher) {
+fn mat_paramul_128_128(b: &mut Bencher) {
 
-    let a = Matrix::new(1000, 1000, vec![2.0;1000000]);
-    let c = Matrix::new(1000, 1000, vec![3.0;1000000]);
+    let a = Matrix::new(128, 128, vec![2.0;16384]);
+    let c = Matrix::new(128, 128, vec![3.0;16384]);
 
     b.iter(|| a.paramul(&c))
-=======
-fn mat_mul_10_10(b: &mut Bencher) {
-
-    let a = Matrix::new(10, 10, vec![2.0;100]);
-    let c = Matrix::new(10, 10, vec![3.0;100]);
-
-    b.iter(|| &a * &c)
->>>>>>> 87f24fac
 }